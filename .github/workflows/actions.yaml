name: Test Suite
on:
  push:
    branches:
      - main
  pull_request:

jobs:
  call-inclusive-naming-check:
    name: Inclusive Naming
    uses: canonical/inclusive-naming/.github/workflows/woke.yaml@main
    with:
      fail-on-error: "true"


  lint-unit:
    name: Lint Unit
    uses: charmed-kubernetes/workflows/.github/workflows/lint-unit.yaml@main
    with:
      python: "['3.8', '3.10', '3.12']"
    needs: 
      - call-inclusive-naming-check

  integration-test:
    name: VSphere Integration Test
    needs: 
      - lint-unit
    runs-on: self-hosted
    timeout-minutes: 120
    steps:
      - name: Check out code
        uses: actions/checkout@v3
      - name: Read charmcraft version file
        id: charmcraft
        run: echo "channel=$(cat .charmcraft-channel)" >> $GITHUB_OUTPUT
      - name: Setup Python
        uses: actions/setup-python@v4
        with:
          python-version: 3.8
      - name: Setup operator environment
        uses: charmed-kubernetes/actions-operator@main
        with:
          provider: vsphere
          juju-channel: 3/stable
<<<<<<< HEAD
=======
          charmcraft-channel: ${{ steps.charmcraft.outputs.channel }}
>>>>>>> ed0a7581
          credentials-yaml: ${{ secrets.CREDENTIALS_YAML }}
          clouds-yaml: ${{ secrets.CLOUDS_YAML }}
          bootstrap-constraints: "arch=amd64 cores=2 mem=4G"
          bootstrap-options: >-
            ${{ secrets.JAMMY_BOOTSTRAP_OPTIONS }}
            --model-default datastore=vsanDatastore
            --model-default primary-network=VLAN_2763
            --model-default force-vm-hardware-version=17
      - name: Run test
        run: tox -e integration -- --basetemp=/home/ubuntu/pytest
      - name: Setup Debug Artifact Collection
        if: ${{ failure() }}
        run: mkdir tmp
      - name: Collect Juju Status
        if: ${{ failure() }}
        run: |
          juju status 2>&1 | tee tmp/juju-status.txt
          juju-crashdump -s -m controller -a debug-layer -a config -o tmp/
          mv juju-crashdump-* tmp/ | true
      - name: Upload debug artifacts
        if: ${{ failure() }}
        uses: actions/upload-artifact@v4
        with:
          name: test-run-artifacts
          path: tmp<|MERGE_RESOLUTION|>--- conflicted
+++ resolved
@@ -42,10 +42,7 @@
         with:
           provider: vsphere
           juju-channel: 3/stable
-<<<<<<< HEAD
-=======
           charmcraft-channel: ${{ steps.charmcraft.outputs.channel }}
->>>>>>> ed0a7581
           credentials-yaml: ${{ secrets.CREDENTIALS_YAML }}
           clouds-yaml: ${{ secrets.CLOUDS_YAML }}
           bootstrap-constraints: "arch=amd64 cores=2 mem=4G"
